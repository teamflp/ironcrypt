--- conflicted
+++ resolved
@@ -27,7 +27,6 @@
 
 #[test]
 fn test_encrypt_decrypt_password() {
-    let encrypted_file = "encrypted_data_password.json";
     // 1. Generate keys
     let mut cmd = Command::cargo_bin("ironcrypt-cli").unwrap();
     cmd.arg("generate")
@@ -47,20 +46,11 @@
         .arg("-v")
         .arg("v_test_enc");
 
-<<<<<<< HEAD
     cmd.assert().success().stdout(predicate::str::contains(
         "Password encrypted to 'encrypted_data.json'.",
     ));
-=======
-    cmd.assert()
-        .success()
-        .stdout(predicate::str::contains(
-            "Password encrypted to 'encrypted_data.json'.",
-        ));
->>>>>>> cc3c8095
-
-    fs::rename("encrypted_data.json", encrypted_file).unwrap();
-    assert!(fs::metadata(encrypted_file).is_ok());
+
+    assert!(fs::metadata("encrypted_data.json").is_ok());
 
     // 3. Decrypt with correct password
     let mut cmd = Command::cargo_bin("ironcrypt-cli").unwrap();
@@ -72,7 +62,7 @@
         .arg("-v")
         .arg("v_test_enc")
         .arg("-f")
-        .arg(encrypted_file);
+        .arg("encrypted_data.json");
 
     cmd.assert()
         .success()
@@ -88,19 +78,15 @@
         .arg("-v")
         .arg("v_test_enc")
         .arg("-f")
-        .arg(encrypted_file);
+        .arg("encrypted_data.json");
 
     cmd.assert()
         .failure()
-<<<<<<< HEAD
         .stderr(predicate::str::contains("Invalid password"));
-=======
-        .stderr(predicate::str::contains("failed to verify password: Invalid password"));
->>>>>>> cc3c8095
 
     // Cleanup
     fs::remove_dir_all("test_keys_cli_enc").unwrap();
-    fs::remove_file(encrypted_file).unwrap();
+    fs::remove_file("encrypted_data.json").unwrap();
 }
 
 #[test]
@@ -216,10 +202,6 @@
 
 #[test]
 fn test_rotate_key() {
-<<<<<<< HEAD
-=======
-    let encrypted_file = "encrypted_data_rotate.json";
->>>>>>> cc3c8095
     // 1. Generate a v1 key
     let mut cmd = Command::cargo_bin("ironcrypt-cli").unwrap();
     cmd.arg("generate")
@@ -239,17 +221,8 @@
         .arg("test_keys_rotate")
         .arg("-v")
         .arg("v1_rotate");
-<<<<<<< HEAD
     cmd.assert().success(); // Creates encrypted_data.json
 
-=======
-
-    cmd.assert().success(); // Creates encrypted_data.json
-
-    // Rename the output file to avoid conflicts
-    fs::rename("encrypted_data.json", encrypted_file).unwrap();
-
->>>>>>> cc3c8095
     // 3. Perform key rotation from v1 to v2
     let mut cmd = Command::cargo_bin("ironcrypt-cli").unwrap();
     cmd.arg("rotate-key")
@@ -260,7 +233,7 @@
         .arg("-k")
         .arg("test_keys_rotate")
         .arg("-f")
-        .arg(encrypted_file);
+        .arg("encrypted_data.json");
     cmd.assert().success();
 
     // 4. Verify that the new v2 key exists
@@ -276,7 +249,7 @@
         .arg("-v")
         .arg("v2_rotate")
         .arg("-f")
-        .arg(encrypted_file);
+        .arg("encrypted_data.json");
     cmd.assert().success();
 
     // 6. Verify that the password can no longer be decrypted with the old v1 key
@@ -289,10 +262,10 @@
         .arg("-v")
         .arg("v1_rotate")
         .arg("-f")
-        .arg(encrypted_file);
+        .arg("encrypted_data.json");
     cmd.assert().failure();
 
     // Cleanup
     fs::remove_dir_all("test_keys_rotate").unwrap();
-    fs::remove_file(encrypted_file).unwrap();
+    fs::remove_file("encrypted_data.json").unwrap();
 }