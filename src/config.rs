// config.rs
pub use crate::PasswordCriteria;
use serde::{Deserialize, Serialize};

/// Configuration for the secret management backend.
#[derive(Serialize, Deserialize, Debug, Clone, Default)]
pub struct SecretsConfig {
    /// The provider to use for secret storage.
    /// e.g., "vault"
    pub provider: String,
    /// Configuration for HashiCorp Vault.
    #[serde(default)]
    pub vault: Option<VaultConfig>,
<<<<<<< HEAD
    /// Configuration for AWS Secrets Manager.
    #[serde(default)]
    pub aws: Option<AwsConfig>,
    /// Configuration for Azure Key Vault.
    #[serde(default)]
    pub azure: Option<AzureConfig>,
    /// Configuration for Google Cloud Secret Manager.
    #[serde(default)]
    pub google: Option<GoogleConfig>,
}

/// Configuration for Google Cloud Secret Manager.
#[derive(Serialize, Deserialize, Debug, Clone, Default)]
pub struct GoogleConfig {
    /// The Google Cloud project ID.
    pub project_id: String,
}

/// Configuration for Azure Key Vault.
#[derive(Serialize, Deserialize, Debug, Clone, Default)]
pub struct AzureConfig {
    /// The URI of the Key Vault.
    pub vault_uri: String,
}

/// Configuration for AWS Secrets Manager.
#[derive(Serialize, Deserialize, Debug, Clone, Default)]
pub struct AwsConfig {
    /// The AWS region.
    pub region: String,
=======
>>>>>>> 3a87e209
}

/// Configuration for HashiCorp Vault.
#[derive(Serialize, Deserialize, Debug, Clone, Default)]
pub struct VaultConfig {
    /// The address of the Vault server.
    pub address: String,
    /// The token to use for authentication.
    pub token: String,
    /// The mount path of the KVv2 secrets engine.
    #[serde(default = "default_mount")]
    pub mount: String,
}

fn default_mount() -> String {
    "secret".to_string()
}

/// Main configuration for an `IronCrypt` instance.
///
/// This struct allows for detailed customization of the security parameters used for encryption,
/// key generation, and password hashing.
///
/// # Examples
///
/// Creating a custom configuration:
/// ```
/// use ironcrypt::config::{IronCryptConfig, PasswordCriteria};
///
/// let custom_config = IronCryptConfig {
///     rsa_key_size: 4096,
///     aes_key_size: 256,
///     buffer_size: 8192,
///     pbkdf2_iterations: 300_000,
///     argon2_memory_cost: 32768, // 32MB
///     argon2_time_cost: 4,
///     argon2_parallelism: 2,
///     password_criteria: PasswordCriteria {
///         min_length: 10,
///         ..Default::default()
///     },
///     secrets: None,
/// };
/// ```
#[derive(Serialize, Deserialize, Debug, Clone)]
pub struct IronCryptConfig {
    /// The size of the RSA key in bits.
    pub rsa_key_size: u32,
    /// The size of the AES key in bits.
    pub aes_key_size: usize,
    /// The size of the buffer to use for streaming operations (in bytes).
    pub buffer_size: usize,
    /// The number of iterations to use for PBKDF2 key derivation.
    pub pbkdf2_iterations: u32,
    /// The memory cost (in KiB) for the Argon2 password hashing algorithm.
    pub argon2_memory_cost: u32,
    /// The time cost (or number of iterations) for the Argon2 algorithm.
    pub argon2_time_cost: u32,
    /// The parallelism factor (or number of threads) for the Argon2 algorithm.
    pub argon2_parallelism: u32,
    /// The criteria used to validate password strength.
    pub password_criteria: PasswordCriteria,
    /// Configuration for the secret management backend.
    #[serde(default)]
    pub secrets: Option<SecretsConfig>,
}

impl Default for IronCryptConfig {
    /// Creates a new `IronCryptConfig` with secure and sensible default values.
    fn default() -> Self {
        Self {
            rsa_key_size: 2048,
            aes_key_size: 256,
            buffer_size: 4096,
            pbkdf2_iterations: 100_000,
            argon2_memory_cost: 65536,
            argon2_time_cost: 3,
            argon2_parallelism: 1,
            password_criteria: PasswordCriteria::default(),
            secrets: None,
        }
    }
}<|MERGE_RESOLUTION|>--- conflicted
+++ resolved
@@ -11,7 +11,6 @@
     /// Configuration for HashiCorp Vault.
     #[serde(default)]
     pub vault: Option<VaultConfig>,
-<<<<<<< HEAD
     /// Configuration for AWS Secrets Manager.
     #[serde(default)]
     pub aws: Option<AwsConfig>,
@@ -42,8 +41,6 @@
 pub struct AwsConfig {
     /// The AWS region.
     pub region: String,
-=======
->>>>>>> 3a87e209
 }
 
 /// Configuration for HashiCorp Vault.
