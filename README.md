--- conflicted
+++ resolved
@@ -184,7 +184,7 @@
 
 ### Command-Line Interface (CLI)
 
-<<<<<<< HEAD
+
 Here is a summary table of all available commands:
 
 | Command       | Alias                  | Description                                 | Key Options                                                                                                                                               |
@@ -197,20 +197,6 @@
 | `encrypt-dir` | `encdir`                 | Encrypts an entire directory.               | `-i, --input-dir <INPUT>` <br> `-o, --output-file <OUTPUT>` <br> `-d, --public-key-directory <DIR>` <br> `-v, --key-version <VERSION>` <br> `[-w, --password <PASSWORD>]` |
 | `decrypt-dir` | `decdir`                 | Decrypts an entire directory.               | `-i, --input-file <INPUT>` <br> `-o, --output-dir <OUTPUT>` <br> `-k, --private-key-directory <DIR>` <br> `-v, --key-version <VERSION>` <br> `[-w, --password <PASSWORD>]` |
 | `rotate-key`  | `rk`                     | Rotates encryption keys for encrypted data. | `--old-version <OLD_V>` <br> `--new-version <NEW_V>` <br> `-k, --key-directory <DIR>` <br> `--file <FILE>` or `--directory <DIR>`                               |
-=======
-Voici un tableau récapitulatif de toutes les commandes disponibles :
-
-| Commande      | Alias                  | Description                                            | Options Clés                                                                                                                                              |
-| :------------ | :--------------------- | :----------------------------------------------------- | :-------------------------------------------------------------------------------------------------------------------------------------------------------- |
-| `generate`    |                        | Génère une nouvelle paire de clés RSA.                 | `-v, --version <VERSION>` <br> `-d, --directory <DIR>` <br> `-s, --key-size <SIZE>`                                                                        |
-| `encrypt`     |                        | Chiffre un mot de passe.                               | `-w, --password <PASSWORD>` <br> `-d, --public-key-directory <DIR>` <br> `-v, --key-version <VERSION>`                                                      |
-| `decrypt`     |                        | Vérifie un mot de passe chiffré.                       | `-w, --password <PASSWORD>` <br> `-k, --private-key-directory <DIR>` <br> `-v, --key-version <VERSION>` <br> `-f, --file <FILE>`                               |
-| `encrypt-file`| `encfile`, `efile`, `ef` | Chiffre un fichier binaire.                            | `-i, --input-file <INPUT>` <br> `-o, --output-file <OUTPUT>` <br> `-d, --public-key-directory <DIR>` <br> `-v, --key-version <VERSION>` <br> `[-w, --password <PASSWORD>]` |
-| `decrypt-file`| `decfile`, `dfile`, `df` | Déchiffre un fichier binaire.                          | `-i, --input-file <INPUT>` <br> `-o, --output-file <OUTPUT>` <br> `-k, --private-key-directory <DIR>` <br> `-v, --key-version <VERSION>` <br> `[-w, --password <PASSWORD>]` |
-| `encrypt-dir` | `encdir`                 | Chiffre un répertoire complet.                         | `-i, --input-dir <INPUT>` <br> `-o, --output-file <OUTPUT>` <br> `-d, --public-key-directory <DIR>` <br> `-v, --key-version <VERSION>` <br> `[-w, --password <PASSWORD>]` |
-| `decrypt-dir` | `decdir`                 | Déchiffre un répertoire complet.                       | `-i, --input-file <INPUT>` <br> `-o, --output-dir <OUTPUT>` <br> `-k, --private-key-directory <DIR>` <br> `-v, --key-version <VERSION>` <br> `[-w, --password <PASSWORD>]` |
-| `rotate-key`  | `rk`                     | Applique une rotation de clé sur des données chiffrées. | `--old-version <OLD_V>` <br> `--new-version <NEW_V>` <br> `-k, --key-directory <DIR>` <br> `--file <FILE>` or `--directory <DIR>`                               |
->>>>>>> a754ee7e
 
 A full list of commands and their arguments can be viewed by running `ironcrypt --help`. To get help for a specific command, run `ironcrypt <command> --help`.
 
